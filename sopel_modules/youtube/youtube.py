--- conflicted
+++ resolved
@@ -342,8 +342,7 @@
     if type(date) != 'datetime':
         date = _parse_datetime(date)
     return tools.time.format_time(bot.db, bot.config, nick=trigger.nick,
-<<<<<<< HEAD
-        channel=trigger.sender, time=pubdate)
+        channel=trigger.sender, time=date)
 
 
 def _make_snippet_bidi_safe(snippet):
@@ -381,7 +380,4 @@
             # no need to safeguard something that doesn't exist
             pass
 
-    return snippet
-=======
-        channel=trigger.sender, time=date)
->>>>>>> 52c7bca2
+    return snippet